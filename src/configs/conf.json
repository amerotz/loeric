{
	"velocity": {
		"weights": [25, -100, 75, 35, 25],
		"high_loud_weight": 0.3,
		"random": 0.2,
		"savgol": true,
		"scale": true,
		"shift": true,
		"human_impact_scale": 0
	},
	"tempo": {
		"weights": [0, -1, 0, 0, 0],
		"random": 0.05,
		"savgol": true,
		"scale": true,
		"shift": true,
		"human_impact_scale": 0.0
	},
	"ornament": {
		"weights": [0.5,1,0.1,1,0.1],
		"random": 0.1,
		"savgol": true,
		"scale": true,
		"shift": true,
		"human_impact_scale": 0
	},
	"probabilities": {
		"drop": 0.01,
		"roll": 1,
		"slide": 1,
		"cut": 1,
		"error": 0.05
	},
	"swing": {
		"min": 1,
		"max": 1,
		"bind": "tempo"
	},
	"values": {
		"midi_channel": 0,
		"bend_resolution": 32,
		"cut_eight_fraction": 0.3,
		"cut_velocity_fraction": 0.4,
		"roll_eight_fraction_max": 0.5,
		"roll_eight_fraction_min": 0.3,
		"roll_velocity_fraction": 0.4,
		"slide_eight_fraction": 0.2,
		"slide_pitch_threshold": 6,
<<<<<<< HEAD
		"beat_velocity_increase": -16,
		"min_velocity": 1,
		"max_velocity": 127,
		"max_pitch_error": 2,
		"min_pitch_error": -2,
        "diatonic_errors": true,
		"tempo_warp_bpms": 0,
		"use_old_tempo_warp": false,
		"old_tempo_warp": 0.1
=======
		"tempo_warp_bpms": 1,
		"beat_velocity_increase": -8,
		"min_velocity": 1,
		"max_velocity": 120,
		"max_pitch_error": 4,
		"min_pitch_error": -4,
		"use_old_tempo_warp": false,
		"old_tempo_warp": 0.1,
        "diatonic_errors": true 
>>>>>>> c180bef7
	},
	"automation": {
		"velocity": 46,
		"tempo": 47,
		"ornament": 48,
		"intensity": 49,
		"human_impact": 50
	},
	"harmony": {
		"chord_score" :[
			2,  
			0,
			0,
			0,
			0,
			1, 
			-1,
			0,
			1,
			1,
			0,
			0 
		],
		"allowed_chords":
		[
			1,
			0,
			1,
			0,
			0,
			1,
			0,
			1,
			0,
			1,
			0,
			0
		]
	},
	"drone": {
		"active": false,
		"threshold": 0.5,
		"bind": "intensity",
		"midi_channel": 1,
		"velocity_multiplier": 0.8, 
		"strings": [55, 62, 69, 76],
		"strings_at_once": 1,
		"free_strings": [
			38, 50, 52, 54, 55, 57, 59
		],
		"free_strings_at_once": 0,
		"transpose": false,
		"allow_root": true, 
		"delay_range": 0.001,
		"notes_per_bar": 8
	},
	"approach_from_above": {},
	"approach_from_below": {}
}<|MERGE_RESOLUTION|>--- conflicted
+++ resolved
@@ -46,17 +46,6 @@
 		"roll_velocity_fraction": 0.4,
 		"slide_eight_fraction": 0.2,
 		"slide_pitch_threshold": 6,
-<<<<<<< HEAD
-		"beat_velocity_increase": -16,
-		"min_velocity": 1,
-		"max_velocity": 127,
-		"max_pitch_error": 2,
-		"min_pitch_error": -2,
-        "diatonic_errors": true,
-		"tempo_warp_bpms": 0,
-		"use_old_tempo_warp": false,
-		"old_tempo_warp": 0.1
-=======
 		"tempo_warp_bpms": 1,
 		"beat_velocity_increase": -8,
 		"min_velocity": 1,
@@ -66,7 +55,6 @@
 		"use_old_tempo_warp": false,
 		"old_tempo_warp": 0.1,
         "diatonic_errors": true 
->>>>>>> c180bef7
 	},
 	"automation": {
 		"velocity": 46,
