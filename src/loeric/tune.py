--- conflicted
+++ resolved
@@ -4,7 +4,7 @@
 import music21 as m21
 
 from collections.abc import Callable
-from typing import Generator, Optional
+from typing import Generator
 
 from . import loeric_utils as lu
 
@@ -12,7 +12,7 @@
 class Tune:
     """A wrapper for a midi file."""
 
-    def __init__(self, filename: str, repeats: int, type: str = ""):
+    def __init__(self, filename: str, repeats: int):
         """
         Initialize the class. A number of properties is computed:
 
@@ -25,9 +25,6 @@
 
         """
         self._filename = filename
-<<<<<<< HEAD
-        self.type = type
-=======
         if filename.endswith(".mid"):
             mido_source = mp.read_midi(filename)
         elif filename.endswith(".abc"):
@@ -40,7 +37,6 @@
             (self._root + lu.mode_offset[self._key_signature.mode]) % 12
         ]
         mido_source = mido_source.to_mido(use_note_off_message=True)
->>>>>>> cd92f961
 
         # load midi notes and repeat them
         self._orig_midi = []
@@ -258,7 +254,7 @@
 
         return offset
 
-    def _get_original_tempo(self) -> Optional[int]:
+    def _get_original_tempo(self) -> int:
         """
         Retrieve the tempo of the tune, if there is any.
         Only the first tempo change will be retrieved.
@@ -270,7 +266,7 @@
             return None
         return msg[0].tempo
 
-    def _get_time_signature(self) -> Optional[m21.meter.TimeSignature]:
+    def _get_time_signature(self) -> m21.meter.TimeSignature:
         """
         Retrieve the time signature of the tune, if there is any.
         Only the first time signature will be retrieved.
@@ -287,7 +283,7 @@
         time_signature.denominator = msg[0].denominator
         return time_signature
 
-    def _get_key_signature(self) -> Optional[str]:
+    def _get_key_signature(self) -> str:
         """
         Retrieve the key signature of the tune, if there is any.
         Only the first key signature will be retrieved.
@@ -357,8 +353,4 @@
 
         :return: the midi message corresponding to that index.
         """
-        return self._midi[idx]
-
-    @property
-    def filename(self):
-        return self._filename+        return self._midi[idx]