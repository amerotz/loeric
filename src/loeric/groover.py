import mido
import os
import jsonmerge
import copy
import random
import json
import numpy as np
import music21 as m21
import threading
import time

from collections import defaultdict
from collections.abc import Callable


from . import tune as tu
from . import contour as cnt
from . import loeric_utils as lu


CUT = "cut"
DROP = "drop"
ROLL = "roll"
SLIDE = "slide"
ERROR = "error"


class UnknownContourError(Exception):
    """Raised if trying to set a contour whose name does not correspond to any of the Groover's contours."""

    pass


class Groover:
    """The class responsible for playback, ornamentation and human interaction."""

    def __init__(
        self,
        tune: tu.Tune,
        bpm: int = None,
        midi_channel: int = 0,
        transpose: int = 0,
        diatonic_errors: bool = True,
        random_weight: float = 0,
        human_impact: float = 0,
        seed: int = 42,
        config_file: str = None,
<<<<<<< HEAD
        intensity_control: int = 1,
        human_impact_control: int = 11,
=======
>>>>>>> a60a7c3b
        syncing: bool = False,
    ):
        """
        Initialize the groover class by setting user-defined parameters and creating the contours.
        Any parameters set on class instatiation that are also present in the configuration file will be overwritten. To preserve command line arguments, omit the corresponding fields from the  configuration file.

        :param tune: the tune that will be performed.
        :param bpm: the user-defined tempo in bpm for the tune.
        :param midi_channel: the midi output channel for all note messages. Drone messages will be sent on midi_channel + 1 if not specified otherwise in the configuration.
        :param transpose: the number of semitones by which to transpose the tune.
        :param diatonic_errors: whether or not error generation should be quantized to the tune's mode.
        :param random_weight: the weight of the random component in contour generation.
        :param human_impact: the initial weight of the external control signal.
        :param seed: the random seed of the performance.
        :param config_file: the path to the configuration file (must be a JSON file).
        :param syncing: whether or not synchronization with multiple LOERIC istances is active.
        """

        # tune
        self._tune = tune

        # offset for messages after ornaments
        self._offset = 0
        # index to yield note events
        # will be increased before yielding message
        self._note_index = -1
        self._note_index_lock = threading.Lock()
        self._performance_time = -tune.offset

        # delay to randomize message length
        self._delay = 0
        self._delay_max = 0

        # only define command line values
        # rest is part of loeric_config/base.json
        self._config = {
            "velocity": {
                "random": random_weight,
                "human_impact_scale": human_impact,
            },
            "tempo": {
                "random": random_weight,
                "human_impact_scale": human_impact,
            },
            "ornament": {
                "random": random_weight,
                "human_impact_scale": human_impact,
            },
            "values": {
                "midi_channel": midi_channel,
                "bpm": bpm,
                "transpose": transpose,
                "diatonic_errors": diatonic_errors,
                "seed": seed,
            },
            "tempo_control": {
                "tempo_warp_bpms": 10,
                "use_old_tempo_warp": False,
                "old_tempo_warp": 0.1,
            },
<<<<<<< HEAD
            "control_2_contour": {
                "velocity_intensity": str(intensity_control),
                "tempo_intensity": str(intensity_control),
                "ornament_intensity": str(intensity_control),
                "velocity_human_impact": str(human_impact_control),
                "tempo_human_impact": str(human_impact_control),
                "ornament_human_impact": str(human_impact_control),
            },
=======
>>>>>>> a60a7c3b
            "harmony": {
                "chords_per_bar": self._tune.beat_count,
            },
            "drone": {
                "midi_channel": midi_channel + 1,
                "notes_per_bar": self._tune.beat_count,
            },
        }

        # merge base configuration with command line values
        dir_path = os.path.dirname(os.path.realpath(__file__))
        with open(f"{dir_path}/loeric_config/performance/base.json", "r") as f:
            base_config = json.load(f)
            self._config = jsonmerge.merge(base_config, self._config)

        # use external configuration if specified
        # the configuration file overwrites any defaults
        # specified by command line
        if config_file is not None:
            with open(config_file, "r") as f:
                config_file = json.load(f)
            self._config = jsonmerge.merge(self._config, config_file)
            config_hash = int(hash(str(config_file))) % 2**31
            self._config["values"]["seed"] = config_hash + seed

        self._initial_human_impact = human_impact
        self._did_swing = False
        self._syncing = syncing

        # generate all parameter settings and contours
        self._instantiate()

    def _instantiate(self):
        """
        Generate all parameter settings following the current configuration.
        """

        # random seed
        random.seed(self._config["values"]["seed"])
        np.random.seed(self._config["values"]["seed"])

        # set parameters
        if self._config["values"]["bpm"] is None:
            self._user_tempo = self._tune.tempo
        else:
            self._user_tempo = mido.bpm2tempo(self._config["values"]["bpm"])

        self._midi_channel = self._config["values"]["midi_channel"]
        self._transpose_semitones = self._config["values"]["transpose"]
        # table for pitch errors
        self._pitch_errors = defaultdict(int)

        # legato
        self._legato_amount = (
            self._config["values"]["legato_max"] - self._config["values"]["legato_min"]
        )

        # droning
        self._drone_notes = np.array(self._config["drone"]["strings"])
        self._free_drone_notes = np.array(self._config["drone"]["free_strings"])
        self._drone_threshold = float(self._config["drone"]["threshold"])
        self._drone_bound_contour = self._config["drone"]["bind"]
        self._last_played_drones = []

        # tempo sync
        self._external_tempo = None
        self._tempo_lock = threading.Lock()
        self._last_clock_time = None

        # create contours
        self._contours = {}

        # velocity contour
        velocity_intensity_contour = cnt.IntensityContour()
        velocity_intensity_contour.calculate(
            self._tune,
            weights=np.array(self._config["velocity"]["weights"]),
            random_weight=self._config["velocity"]["random"],
            savgol=self._config["velocity"]["savgol"],
            scale=self._config["velocity"]["scale"],
            shift=self._config["velocity"]["shift"],
        )

        # pattern contour
        self._contours["velocity_pattern"] = cnt.PatternContour()
        self._contours["velocity_pattern"].calculate(
            self._tune,
            mean=np.array(self._config["velocity"]["pattern_means"]),
            std=np.array(self._config["velocity"]["pattern_stds"]),
            period=self._config["velocity"]["period"],
        )

        velocity_pitch_contour = cnt.PitchContour()
        velocity_pitch_contour.calculate(self._tune)

        velocity_phrasing_contour = cnt.PhraseContour()
        velocity_phrasing_contour.calculate(self._tune)

        self._contours["velocity"] = cnt.weighted_sum(
            [
                velocity_intensity_contour,
                velocity_pitch_contour,
                velocity_phrasing_contour,
            ],
            np.array(
                [
                    1
                    - self._config["velocity"]["high_loud_weight"]
                    - self._config["velocity"]["phrase_weight"],
                    self._config["velocity"]["high_loud_weight"],
                    self._config["velocity"]["phrase_weight"],
                ]
            ),
        )

        # tempo contour
        tempo_intensity_contour = cnt.IntensityContour()
        tempo_intensity_contour.calculate(
            self._tune,
            weights=np.array(self._config["tempo"]["weights"]),
            random_weight=self._config["tempo"]["random"],
            savgol=self._config["tempo"]["savgol"],
            scale=self._config["tempo"]["scale"],
            shift=self._config["tempo"]["shift"],
        )

        self._contours["phrasing"] = cnt.PhraseContour()
        self._contours["phrasing"].calculate(self._tune)

        self._contours["tempo"] = cnt.weighted_sum(
            [tempo_intensity_contour, self._contours["phrasing"]],
            np.array(
                [
                    1 - self._config["tempo"]["phrase_weight"],
                    self._config["tempo"]["phrase_weight"],
                ]
            ),
        )

        """
        import matplotlib.pyplot as plt

        plt.plot(self._contours["tempo"]._contour)
        plt.show()
        """

        self._contours["tempo_pattern"] = cnt.PatternContour()
        self._contours["tempo_pattern"].calculate(
            self._tune,
            mean=np.array(self._config["tempo"]["pattern_means"]),
            std=np.array(self._config["tempo"]["pattern_stds"]),
            std_scale=self._config["tempo"]["std_scale"],
            period=self._config["tempo"]["period"],
            normalize=True,
        )

        # ornament contour
        self._contours["ornament"] = cnt.IntensityContour()
        self._contours["ornament"].calculate(
            self._tune,
            weights=np.array(self._config["ornament"]["weights"]),
            random_weight=self._config["ornament"]["random"],
            savgol=self._config["ornament"]["savgol"],
            scale=self._config["ornament"]["scale"],
            shift=self._config["ornament"]["shift"],
        )

        # message length contour
        self._contours["message length"] = cnt.MessageLengthContour()
        self._contours["message length"].calculate(self._tune)
        # pich difference
        self._contours["pitch difference"] = cnt.PitchDifferenceContour()
        self._contours["pitch difference"].calculate(self._tune)

        self._contours["harmony"] = cnt.HarmonicContour()
        self._contours["harmony"].calculate(
            self._tune,
            np.array(
                self._config["harmony"]["chord_score"],
            ),
            chords_per_bar=self._config["harmony"]["chords_per_bar"],
            allowed_chords=np.array(self._config["harmony"]["allowed_chords"]),
        )

        # object holding each contour's value in a given moment
        self._contour_values = {}

        for contour_name in self._config["control_2_contour"]:
            self._contour_values[contour_name] = 0.5

        # init all contours
        for contour_name in self._contours:
            # init the human contours
            self._contour_values[contour_name] = 0.5
            self._contour_values[f"{contour_name}_intensity"] = 0.5
            self._contour_values[f"{contour_name}_human_impact"] = (
                self._initial_human_impact
            )

    def check_midi_control(self) -> Callable[[], None]:
        """
        Returns a function that associates a contour name (values) for every MIDI control number in the dictionary (keys) and updates the groover accordingly.
        The value of the contour will be the control value mapped in the interval [0, 1].

        :return: a callback function that will check for the given values.
        """

        def callback(msg):
            if lu.is_note(msg):
                pass
            for contour_name, event_number in self._config["control_2_contour"].items():
                if msg.is_cc(int(event_number)):
                    value = msg.value / 127
                    self.set_contour_value(contour_name, value)
                    # print(f'"\x1B[0K"{contour_name}:\t{round(value, 2)}', end="\r")
                    print(f"{contour_name}:\t{round(value, 2)}")

        return callback

    def advance_contours(self) -> None:
        """
        Retrieve the next value of each contour and store it for future use.
        """

        with self._note_index_lock:
            # update all contours
            for contour_name in self._contours:
                self._contour_values[contour_name] = self._contours[contour_name].next()

        # add the human part
        for contour_name in ["velocity", "tempo", "ornament"]:
            #
            hi = (
                self._contour_values[f"{contour_name}_human_impact"]
                * self._config[contour_name]["human_impact_scale"]
            )

            self._contour_values[contour_name] *= 1 - hi
            self._contour_values[contour_name] += (
                hi * self._contour_values[f"{contour_name}_intensity"]
            )

    def set_contour_value(self, contour_name: str, value: float) -> None:
        """
        Set the value of a given contour to a given value until the update.

        :param contour_name: the name of the contour.
        :param value: the value to set the contour to.

        :raise groover.UnknownContourError: if the contour name does not correspond to any of the Groover's contours.
        """

        if contour_name not in self._contour_values:
            raise UnknownContourError

        self._contour_values[contour_name] = value

    '''
    def has_next(self):
        """
        Check if there is any event that will be returned by a call to `nextEvent`.
        """
        with self._note_index_lock:
            return self._note_index + 1 < len(self._tune)
    '''

    def next_event(self):
        """
        Return the current event in the tune. Returns none if no event is available.
        """

        with self._note_index_lock:
            self._note_index += 1
            if self._note_index >= len(self._tune):
                return None
            note = self._tune[self._note_index]
            # update performance time
            self._performance_time += note.time
            return note

    def jump_to_pos(self, pos: int) -> None:
        """
        Jump to the specified song position.

        :param pos: the position to jump to.
        """

        with self._note_index_lock:
            if pos > self._tune._max_songpos:
                print(
                    f"Cannot jump to position {pos} with max pos {self._tune._max_songpos}"
                )
                return
            self._note_index, contour_index = self._tune.index_map[pos]
            # update performance time
            self._performance_time = self._tune.duration_map[pos]
            # update all contours
            for contour_name in self._contours:
                self._contours[contour_name].jump(contour_index - 1)

    def reset_clock(self) -> None:
        """
        Reset the MIDI clock to initial tempo.
        """

        self._last_clock_time = None
        with self._tempo_lock:
            self._external_tempo = None

    def set_tempo(self, tempo: int) -> None:
        """
        Set the new performance tempo.

        :param tempo: the requested tempo in bpms.
        """
        with self._tempo_lock:
            self._external_tempo = mido.bpm2tempo(tempo)

    def set_clock(self) -> None:
        """
        Register a MIDI clock message and calculate the requested tempo.
        """
        now = time.time()
        if self._last_clock_time is not None:
            # update tempo
            # 24 clocks per quarter note
            diff = now - self._last_clock_time
            new_tempo = mido.bpm2tempo(60 / (24 * diff))

            # if too long, reset
            if new_tempo > lu.MAX_TEMPO:
                new_tempo = None

            with self._tempo_lock:
                self._external_tempo = new_tempo
        self._last_clock_time = now

    def perform(self, message: mido.Message) -> list[mido.Message]:
        """
        'Perform' a single note event by affecting its timing, pitch, velocity and adding ornaments.

        :param message: the midi message to perform.

        :return: the list of midi messages corresponding to the input message's performance.
        """

        # work on a deepcopy to avoid side effects
        new_message = copy.deepcopy(message)

        # warp note duration according to contour
        # print(self._contour_values["tempo_pattern"])
        new_message.time *= self._contour_values["tempo_pattern"]

        # change note duration
        new_message.time -= self._offset

        self._offset = 0

        # change midi channel
        new_message.channel = self._midi_channel

        # if it's a note message
        if lu.is_note(new_message):
            # transpose note
            new_message.note += self._transpose_semitones

        if lu.is_note_off(new_message):
<<<<<<< HEAD
            # randomize end time and legato
            mult = np.random.normal(
                loc=self._config["values"]["legato_min"]
                + self._legato_amount * self._contour_values["phrasing"],
                scale=0.05,
            )
            # self._delay_max = mult
=======
            # randomize end time
            mult = random.uniform(max(1 - self._delay_max, 0.95), 1)
            self._delay_max = mult
>>>>>>> a60a7c3b
            new_length = new_message.time * mult
            self._delay = new_message.time - new_length
            new_message.time = new_length

            # change note offs of errors
            key = new_message.note
            if key in self._pitch_errors:
                value = self._pitch_errors[key]
                new_message.note += value

                # reset error
                del self._pitch_errors[key]

        # check if note on event
        is_note_on = lu.is_note_on(new_message)
        if is_note_on:
            # advance the contours
            self.advance_contours()

            # change loudness
            new_message.velocity = self._current_velocity

            # add delayed start
            new_message.time += self._delay

            # apply swing
            self._offset += self._apply_swing()

        notes = []

        # add contour information as MIDI CC
        for contour_name in self._config["contour_2_control"]:
            notes.append(
                mido.Message(
                    "control_change",
                    channel=self._config["values"]["midi_channel"],
                    control=self._config["contour_2_control"][contour_name],
                    value=round(self._contour_values[contour_name] * 127),
                    time=0,
                )
            )

        if not self._syncing:
            # add explicit tempo information
            notes.append(
                mido.MetaMessage("set_tempo", tempo=self.current_tempo, time=0)
            )

        notes_to_add = [new_message]
        # modify the note
        if is_note_on:
            # create ornaments
            if self.can_generate_ornament():
                # choose which ornament
                ornament_type = self.choose_ornament(new_message)

                # generate it
                if ornament_type is not None:
                    notes_to_add = self.generate_ornament(new_message, ornament_type)

        # add actual message
        notes.extend(notes_to_add)

        # make sure time is not negative
        # and scale things according to tempo
        new_notes = []
        for note in notes:
            note.time = self._duration_of(max(0, note.time))
            # add pitchbend
            if lu.is_note_on(note):
<<<<<<< HEAD
                bend = int(
                    self._config["values"]["pitch_deviation_cents"]
                    * 0.01
                    * (random.random() * 2 - 1)
                    * 8192
                )
=======
                bend = int(0.05 * (random.random() * 2 - 1) * 8192)
>>>>>>> a60a7c3b
                new_notes.append(
                    mido.Message("pitchwheel", channel=note.channel, pitch=bend)
                )
            new_notes.append(note)
            if lu.is_note_off(note):
                new_notes.append(
                    mido.Message("pitchwheel", channel=note.channel, pitch=0)
                )
        notes = new_notes

        # add drone
        if self._config["drone"]["active"]:
            drone = []
            if self._contour_values[self._drone_bound_contour] >= self._drone_threshold:
                drone = self._get_drone(new_message.note)

            notes = self._add_drone(notes, drone, is_note_on)

        return notes

    def _apply_swing(self) -> float:
        """
        Apply a p:1 swing by offsetting the start time of the next note, where p is user defined.  e.g. p=1: straight eight notes; p=2: triplet swing
        """

        duration = self._contour_values["message length"]

        x = 0.25 * self._performance_time / self._tune.quarter_duration
        # duration normalized so that quarter note = 0.25
        d = (duration / self._tune.quarter_duration) * 0.25
        p = self._current_swing

        # the base unit to consider for swing
        # u = 0.125 = quaver
        u = 0.125

        right_duration = d - u > -0.012
        right_time = abs((x % (2 * u)) - u) < 0.012
        swing_it = right_time and right_duration

        t = 0
        # on  on  on  on
        # on   on on   on
        if swing_it:
            t = 2 * u * ((p / (p + 1)) - 0.5)
            self._did_swing = True
        elif self._did_swing:
            t = -2 * u * ((p / (p + 1)) - 0.5)
            self._did_swing = False

        # scale back t to tune tempo
        t = 4 * t * self._tune.quarter_duration

        return t

    def _add_drone(
        self, notes: np.array, drones: np.array, is_note_on: bool
    ) -> np.array:
        """
        Add drones to each note in input.

        :param notes: the notes to add a drone to.
        :param drone: the drone notes to add.
        :param is_note_on: whether this is a note on message or not.

        :return the input notes, with an added drone.
        """
        note_duration = self._tune.bar_duration / self._config["drone"]["notes_per_bar"]
        should_play = self._performance_time % note_duration <= lu.TRIGGER_DELTA

        if should_play and is_note_on:
            for drone in self._last_played_drones:
                notes.insert(
                    0,
                    mido.Message(
                        type="note_off",
                        channel=self._config["drone"]["midi_channel"],
                        note=drone,
                        velocity=0,
                        time=0,
                    ),
                )

            list_offset = len(self._last_played_drones)
            self._last_played_drones = []

            for drone in drones:
                if self._config["drone"]["transpose"]:
                    drone += self._transpose_semitones

                delay = random.uniform(0, self._config["drone"]["delay_range"])
                notes.insert(
                    1 + list_offset,
                    mido.Message(
                        type="note_on",
                        channel=self._config["drone"]["midi_channel"],
                        note=drone,
                        velocity=int(
                            self._current_velocity
                            * self._config["drone"]["velocity_multiplier"]
                        ),
                        time=delay,
                    ),
                )
                self._offset += delay
                self._last_played_drones.append(drone)

        return notes

    def _get_drone(self, reference: int) -> np.array:
        # figure out what note is allowed depending on harmony
        harmony = self._contour_values["harmony"]
        if not self._config["drone"]["transpose"]:
            harmony += self._transpose_semitones

        harmony = int(harmony % 12)

        # check on what string the note could be played
        distances = reference - self._drone_notes
        distances[distances < 0] = 127
        string = np.argmin(distances)
        index = []

        # add lower string if there
        if string > 0:
            index.append(string - 1)

        # add upper string if there
        if string < len(self._drone_notes) - 1:
            index.append(string + 1)

        allowed_harmony = lu.get_chord_pitches(int(self._contour_values["harmony"]))

        # append root
        if self._config["drone"]["allow_root"]:
            allowed_harmony = np.append(
                allowed_harmony,
                (24 + self._tune.root + self._transpose_semitones - harmony) % 12,
            )

        index = np.array(index)
        index = index[
            np.in1d((12 + self._drone_notes[index] - harmony) % 12, allowed_harmony)
        ]

        free_index = np.arange(len(self._free_drone_notes))
        free_index = free_index[
            np.in1d(
                (12 + self._free_drone_notes - harmony) % 12,
                allowed_harmony,
            )
        ]

        drone = np.array([-1]).astype(int)

        if len(index) != 0:
            drone_notes = self._drone_notes[index]
            index = np.argsort(abs(drone_notes - reference))
            drone = np.concatenate(
                (
                    drone,
                    drone_notes[
                        index[: self._config["drone"]["strings_at_once"]]
                    ].astype(int),
                )
            )

        if len(free_index) != 0:
            free_drone_notes = self._free_drone_notes[free_index]
            drone = np.concatenate(
                (
                    drone,
                    free_drone_notes[
                        : self._config["drone"]["free_strings_at_once"]
                    ].astype(int),
                )
            )

        return drone[1:]

    def get_end_notes(self) -> list[mido.Message]:
        """
        Generate an end note for the tune based on its key.
        :return: the midi messages containing the end note
        """
        # get root and range
        root = int(self._contour_values["harmony"] % 12)
        low, high = self._tune.ambitus

        # major or minor
        # chord_pitches = lu.get_chord_pitches(self._contour_values["harmony"])
        chord_pitches = [0]

        # select pitches from tune range
        pitches = np.arange(
            start=low,
            stop=high + 1,
            step=1,
        )

        # get last note of tune
        last_note = self._tune.filter(lu.is_note_on)[-1].note

        # filter pitches that are too far away
        # reachable within a fifth
        pitches = pitches[abs(pitches - last_note) <= 7]

        # select suitable pitches (e.g. any root, third, fifth within range)
        pitches = pitches[np.in1d((12 + pitches - root) % 12, chord_pitches)]

        # sample
        end_pitch = random.choice(pitches)
        end_pitch += self._transpose_semitones

        # get duration (quarter note)
        duration = self._eight_duration * 4

        # create msgs
        on_msg = mido.Message(
            "note_on",
            channel=self._midi_channel,
            note=end_pitch,
            time=0,
            velocity=self._current_velocity,
        )
        off_msg = mido.Message(
            "note_off",
            channel=self._midi_channel,
            note=end_pitch,
            time=duration,
            velocity=0,
        )

        return [on_msg, off_msg]

    @property
    def _current_swing(self) -> float:
        """
        :return: the current swing amount given the bound countour.
        """
        s1 = self._config["swing"]["min"]
        s2 = self._config["swing"]["max"]
        perc = self._contour_values[self._config["swing"]["bind"]]
        return s1 * (1 - perc) + s2 * perc

    @property
    def _slide_duration(self) -> float:
        """
        :return: the duration of a slide.
        """
        return self._eight_duration * self._config["values"]["slide_eight_fraction"]

    @property
    def _cut_duration(self) -> float:
        """
        :return: the duration of a cut note.
        """
        return self._eight_duration * self._config["values"]["cut_eight_fraction"]

    @property
    def _roll_duration(self) -> float:
        """
        :return: the duration of a single note in a roll.
        """

        tempo_impact = self._contour_values["tempo"]
        calculated = tempo_impact * (
            self._config["values"]["roll_eight_fraction_max"]
            - self._config["values"]["roll_eight_fraction_min"]
        )
        calculated += self._config["values"]["roll_eight_fraction_min"]

        return self._eight_duration * calculated

    @property
    def _eight_duration(self) -> float:
        """
        :return: the duration of a eight note in seconds at original tune tempo.
        """
        return 30 / mido.tempo2bpm(self._tune.tempo)

    @property
    def tempo(self) -> int:
        """
        :return: the user-set tempo.
        """
        return self._user_tempo

    def approach_from_above(self, note_number: int, tune: tu.Tune) -> int:
        """
        Return the midi note number to approach the given note from above.
        If no special approach rule is specified in the configuration file, it will return the next note in the scale of the tune's key from the given note.

        :param note_number: the note to approach.
        :param tune: the reference tune.

        :return: the note used the approach the given note from above.
        """
        note_name = m21.pitch.Pitch(midi=note_number).nameWithOctave
        # use configuration
        if note_name in self._config["approach_from_above"]:
            pitch = m21.pitch.Pitch(self._config["approach_from_above"][note_name])
            return pitch.midi
        # use normal scale
        else:
            index = self._tune.semitones_from_tonic(
                note_number - self._transpose_semitones
            )
            return lu.above_approach_scale[index] + note_number

    def approach_from_below(self, note_number: int, tune: tu.Tune) -> int:
        """
        Return the midi note number to approach the given note from below.
        If no special approach rule is specified in the configuration file, it will return the previous note in the scale of the tune's key from the given note.

        :param note_number: the note to approach.
        :param tune: the reference tune.

        :return: the note used the approach the given note from below.
        """
        note_name = m21.pitch.Pitch(midi=note_number).nameWithOctave
        # use configuration
        if note_name in self._config["approach_from_below"]:
            pitch = m21.pitch.Pitch(self._config["approach_from_below"][note_name])
            return pitch.midi
        # use normal scale
        else:
            index = self._tune.semitones_from_tonic(note_number)
            return lu.below_approach_scale[index] + note_number

    def generate_ornament(
        self, message: mido.Message, ornament_type: str
    ) -> list[mido.Message]:
        """
        Generate the sequence of notes corresponding to the chosen ornament.

        :param message: the midi message to ornament.
        :param ornament_type: the type of ornament to generate.

        :return: the list of midi events corresponding to the chosen ornament.
        """

        ornaments = []
        message_length = self._contour_values["message length"]
        if ornament_type == CUT:
            # generate a cut
            cut_note = self.approach_from_above(message.note, self._tune)
            cut = mido.Message(
                "note_on",
                note=cut_note,
                velocity=int(
                    self._current_velocity
                    * self._config["values"]["cut_velocity_fraction"]
                ),
                time=message.time,
                channel=message.channel,
            )
            duration = self._cut_duration

            # note on
            ornaments.append(cut)
            # note off
            ornaments.append(
                mido.Message(
                    "note_off",
                    channel=cut.channel,
                    note=cut.note,
                    time=duration,
                    velocity=0,
                )
            )

            message.time = 0
            ornaments.append(message)
            # update offset for next message to make it shorter
            self._offset += duration

        elif ornament_type == ROLL:
            original_length = self._roll_duration
            cut_length = self._eight_duration - self._roll_duration
            cut_velocity = int(
                self._current_velocity
                * self._config["values"]["roll_velocity_fraction"]
            )

            # first note
            original_0 = copy.deepcopy(message)
            # original_0.time = 0
            original_0.velocity = self._current_velocity
            or_0_off = mido.Message(
                "note_off",
                note=message.note,
                channel=message.channel,
                time=original_length,
                velocity=0,
            )
            self._offset += original_length

            # calculate cut
            upper_pitch = self.approach_from_above(message.note, self._tune)
            upper = mido.Message(
                "note_on",
                note=upper_pitch,
                channel=message.channel,
                time=0,
                velocity=cut_velocity,
            )
            upper_off = mido.Message(
                "note_off",
                note=upper_pitch,
                channel=message.channel,
                time=cut_length,
                velocity=0,
            )
            self._offset += cut_length

            # change original note
            original_1 = copy.deepcopy(message)
            original_1.time = 0
            original_1.velocity = self._current_velocity
            or_1_off = mido.Message(
                "note_off",
                note=message.note,
                channel=message.channel,
                time=original_length,
                velocity=0,
            )
            self._offset += original_length

            # calculate cut
            lower_pitch = self.approach_from_below(message.note, self._tune)
            lower = mido.Message(
                "note_on",
                note=lower_pitch,
                channel=message.channel,
                time=0,
                velocity=cut_velocity,
            )
            lower_off = mido.Message(
                "note_off",
                note=lower_pitch,
                channel=message.channel,
                time=cut_length,
                velocity=0,
            )
            self._offset += cut_length

            # append note on and off events
            ornaments.append(original_0)
            ornaments.append(or_0_off)

            ornaments.append(upper)
            ornaments.append(upper_off)

            ornaments.append(original_1)
            ornaments.append(or_1_off)

            ornaments.append(lower)
            ornaments.append(lower_off)

            message.time = 0
            ornaments.append(message)

        elif ornament_type == SLIDE:
            # append original note
            original = copy.deepcopy(message)
            # original.time = 0
            original.velocity = self._current_velocity
            ornaments.append(original)

            # calculate pitch bend
            diff = self.approach_from_below(message.note, self._tune) - message.note
            bend = max(min(4096.0 * diff, 8191), -8192)

            # calculate duration
            resolution = self._config["values"]["bend_resolution"]
            slide_time = message_length / 4
            self._offset += slide_time
            duration = slide_time / resolution

            # append messages
            mult = random.uniform(0.25, 0.5)
            for i in range(resolution, -1, -1):
                p = i / resolution
                p **= mult
                p *= bend
                p = int(p)
                ornaments.append(
                    mido.Message(
                        "pitchwheel", channel=message.channel, pitch=p, time=duration
                    )
                )
            ornaments.append(
                mido.Message("pitchwheel", channel=message.channel, pitch=0, time=0)
            )
        elif ornament_type == DROP:
            pass
        elif ornament_type == ERROR:
            max_limit = self._config["values"]["max_pitch_error"]
            min_limit = self._config["values"]["min_pitch_error"]
            # generate error
            value = random.randint(min_limit, max_limit)

            # correct if diatonic errors are required
            if self._config["values"]["diatonic_errors"]:
                new_note = message.note + value

                # get note position in scale
                note_index = self._tune.semitones_from_tonic(new_note)

                # if quantization needed
                if lu.needs_pitch_quantization[note_index]:
                    # check both quantizing up and down
                    opt = {
                        abs(value - 1): -1,
                        abs(value + 1): 1,
                    }
                    # if one option leaves the note unchanged, use the other
                    if min(opt) == 0:
                        value += opt[max(opt)]
                    else:
                        value -= opt[min(opt)]

            # record error for that note for later note off event
            self._pitch_errors[message.note] = value
            # create the new message
            new_message = copy.deepcopy(message)
            new_message.note += value
            ornaments.append(new_message)

            perc = random.uniform(0.4, 0.9)
            off_message = mido.Message(
                "note_off",
                note=new_message.note,
                velocity=0,
                time=message_length * perc,
            )
            ornaments.append(off_message)
            self._offset += message_length * perc

        return ornaments

    def choose_ornament(self, message: mido.Message) -> str:
        """
        Evaluate the ornament specific rules and chooose how the note will be ornamented.

        :param message: the midi message to ornament.

        :return: the chosen ornament type.
        """
        options = []

        is_beat = self._is_on_a_beat()
        message_length = self._contour_values["message length"]

        if (
            message_length >= 0.75 * self._eight_duration
            and (is_beat or self._contour_values["pitch difference"] == 0)
            and random.uniform(0, 1) < self._config["probabilities"]["cut"]
        ):
            options.append(CUT)

        if (
            random.uniform(0, 1) < self._config["probabilities"]["roll"]
            # value of a dotted quarter
            and message_length - 3 * self._eight_duration > -0.01
        ):
            # return ROLL
            options.append(ROLL)

        if (
            (is_beat and message_length > self._slide_duration)
            or self._contour_values["pitch difference"]
            >= self._config["values"]["slide_pitch_threshold"]
        ) and random.uniform(0, 1) < self._config["probabilities"]["slide"]:
            options.append(SLIDE)

        if not is_beat and random.uniform(0, 1) < self._config["probabilities"]["drop"]:
            options.append(DROP)

        if not is_beat:
            if random.uniform(0, 1) < self._config["probabilities"]["error"]:
                options.append(ERROR)

        if len(options) == 0:
            return None
        return random.choice(options)

    def can_generate_ornament(self) -> bool:
        """
        :return: whether or not to generate an ornament given the current ornament contour.
        """
        prob = self._contour_values["ornament"]
        return random.choices([True, False], weights=[prob, 1 - prob], k=1)[0]

    def _duration_of(self, time: float) -> float:
        """
        Calculate the duration in seconds in the current tempo of the input duration, given in tune tempo.

        :param time: the input time value in seconds, given the original tempo.

        :return: the new duration of the input time value in seconds.
        """
        tempo_ratio = self.current_tempo / self._tune.tempo
        return tempo_ratio * time

    def reset_contours(self) -> None:
        """
        Reset all contours so that the next call to `next()` will yield the first value of each contour.
        """
        with self._note_index_lock:
            for contour_name in self._contours:
                self._contours[contour_name].reset()
<<<<<<< HEAD

    def _is_on_a_beat(self) -> bool:
        """
        Decide if we are on a beat or not, given the current cumulative performance time.

        :return: True if we are on a beat.
        """
        beat_position = (
            self._performance_time % self._tune._bar_duration
        ) / self._tune._beat_duration
        diff = abs(beat_position - round(beat_position))

        return diff <= lu.TRIGGER_DELTA
=======
>>>>>>> a60a7c3b

    @property
    def current_tempo(self) -> int:
        """
        :return: the current tempo given the value of the tempo contour. If the option `use_old_tempo_warp` is set to `True` the contour affects tempo in terms of percentage of the original one (e.g. 20% faster); otherwise in terms of a fixed amount of bpms (e.g. 10 bpms faster).
        If an external tempo has been set, the calculated tempo will be interpolated with it according to the user specified percentage.
        """

        calculated_tempo = None
        base_tempo = self._user_tempo
        with self._tempo_lock:
            if self._external_tempo is not None:
                base_tempo = self._external_tempo

        # (old) version 1
        # warp as a percentage of current tempo
        if self._config["tempo_control"]["use_old_tempo_warp"]:
            tempo_warp = self._config["tempo_control"]["old_tempo_warp"]
            value = int(
                2 * tempo_warp * base_tempo * (self._contour_values["tempo"] - 0.5)
            )
            calculated_tempo = int(self._user_tempo + value)

        # version 2
        # warp as a fixed maximum amount of bpm
        else:
            bpm = max(mido.tempo2bpm(base_tempo), 1)
            value = (
                2
                * self._config["tempo_control"]["tempo_warp_bpms"]
                * (self._contour_values["tempo"] - 0.5)
            )

            calculated_tempo = mido.bpm2tempo(int(bpm + value))

        return calculated_tempo

    @property
    def _current_velocity(self) -> int:
        """
        :return: the current velocity given the value of the velocity contour.
        """
        max_velocity = self._config["values"]["max_velocity"]
        min_velocity = self._config["values"]["min_velocity"]
        velocity_range = max_velocity - min_velocity
        value = self._contour_values["velocity"] * velocity_range
        if self._is_on_a_beat():
            value += self._config["values"]["beat_velocity_increase"]

        value *= self._contour_values["velocity_pattern"]
        # clamp velocity
        value = max(min(value, max_velocity), min_velocity)
        return int(value)<|MERGE_RESOLUTION|>--- conflicted
+++ resolved
@@ -45,11 +45,8 @@
         human_impact: float = 0,
         seed: int = 42,
         config_file: str = None,
-<<<<<<< HEAD
         intensity_control: int = 1,
         human_impact_control: int = 11,
-=======
->>>>>>> a60a7c3b
         syncing: bool = False,
     ):
         """
@@ -110,7 +107,6 @@
                 "use_old_tempo_warp": False,
                 "old_tempo_warp": 0.1,
             },
-<<<<<<< HEAD
             "control_2_contour": {
                 "velocity_intensity": str(intensity_control),
                 "tempo_intensity": str(intensity_control),
@@ -119,8 +115,6 @@
                 "tempo_human_impact": str(human_impact_control),
                 "ornament_human_impact": str(human_impact_control),
             },
-=======
->>>>>>> a60a7c3b
             "harmony": {
                 "chords_per_bar": self._tune.beat_count,
             },
@@ -488,7 +482,6 @@
             new_message.note += self._transpose_semitones
 
         if lu.is_note_off(new_message):
-<<<<<<< HEAD
             # randomize end time and legato
             mult = np.random.normal(
                 loc=self._config["values"]["legato_min"]
@@ -496,11 +489,7 @@
                 scale=0.05,
             )
             # self._delay_max = mult
-=======
-            # randomize end time
-            mult = random.uniform(max(1 - self._delay_max, 0.95), 1)
-            self._delay_max = mult
->>>>>>> a60a7c3b
+
             new_length = new_message.time * mult
             self._delay = new_message.time - new_length
             new_message.time = new_length
@@ -571,16 +560,13 @@
             note.time = self._duration_of(max(0, note.time))
             # add pitchbend
             if lu.is_note_on(note):
-<<<<<<< HEAD
                 bend = int(
                     self._config["values"]["pitch_deviation_cents"]
                     * 0.01
                     * (random.random() * 2 - 1)
                     * 8192
                 )
-=======
-                bend = int(0.05 * (random.random() * 2 - 1) * 8192)
->>>>>>> a60a7c3b
+
                 new_notes.append(
                     mido.Message("pitchwheel", channel=note.channel, pitch=bend)
                 )
@@ -1194,7 +1180,6 @@
         with self._note_index_lock:
             for contour_name in self._contours:
                 self._contours[contour_name].reset()
-<<<<<<< HEAD
 
     def _is_on_a_beat(self) -> bool:
         """
@@ -1208,8 +1193,6 @@
         diff = abs(beat_position - round(beat_position))
 
         return diff <= lu.TRIGGER_DELTA
-=======
->>>>>>> a60a7c3b
 
     @property
     def current_tempo(self) -> int:
