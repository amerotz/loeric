--- conflicted
+++ resolved
@@ -18,11 +18,8 @@
             human_id = int(time.time())
             port = mido.open_output(f"HUMAN out #{human_id}#", virtual=True)
         else:
-<<<<<<< HEAD
             port = mido.open_output(mido.get_output_names()[self.outport])
-=======
-            port = mido.open_output(mido.get_output_names()[port_numself.outport])
->>>>>>> a60a7c3b
+
 
         try:
             old_value = -1
