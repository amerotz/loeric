import mido
import jsonmerge
import copy
import random
import json
import numpy as np
import music21 as m21

import tune as tu
import contour as cnt
import loeric_utils as lu

from collections import defaultdict

CUT = "cut"
DROP = "drop"
ROLL = "roll"
SLIDE = "slide"
ERROR = "error"


class UnknownContourError(Exception):
    """Raised if trying to set a contour whose name does not correspond to any of the Groover's contours."""

    pass


class Groover:
    """The class responsible for playback, ornamentation and human interaction."""

    def __init__(
        self,
        tune: tu.Tune,
        bpm: int = None,
        midi_channel: int = 0,
        transpose: int = 0,
        diatonic_errors: bool = True,
        random_weight: float = 0,
        human_impact: float = 0,
        apply_savgol: bool = True,
        config_file: str = None,
    ):
        """
        Initialize the groover class by setting user-defined parameters and creating the contours.
        Any parameters set on class instatiation that are also present in the configuration file will be overwritten. To preserve command line arguments, omit the corresponding fields from the  configuration file.

        :param tune: the tune that will be performed.
        :param bpm: the user-defined tempo in bpm for the tune.
        :param midi_channel: the midi output channel for all messages.
        :param transpose: the number of semitones by which to transpose the tune.
        :param diatonic_errors: whether or not error generation should be quantized to the tune's mode.
        :param random_weight: the weight of the random component in contour generation.
        :param apply_savgol: whether or not to apply savgol filtering in contour generation. True by default (recommended).
        :param config_file: the path to the configuration file (must be a JSON file).
        """

        # tune
        self._tune = tune

        # offset for messages after ornaments
        self._offset = 0

        self._config = {
            "velocity": {
                "weights": [0.2, 0.3, 0.1, 0.2, 0.2],
                "random": random_weight,
                "savgol": apply_savgol,
                "shift": False,
                "human_impact": human_impact,
            },
            "tempo": {
                "weights": [0.25, 0.1, 0.3, 0.25, 0.1],
                "random": random_weight,
                "savgol": apply_savgol,
                "shift": True,
                "human_impact": human_impact,
            },
            "ornament": {
                "weights": [0.2, 0.35, 0.15, 0.15, 0.2],
                "random": random_weight,
                "savgol": apply_savgol,
                "shift": False,
                "human_impact": human_impact,
            },
            "probabilities": {
                "drop": 0.05,
                "roll": 1,
                "slide": 1,
                "cut": 1,
                "error": 0.1,
            },
            "values": {
                "bend_resolution": 32,
<<<<<<< HEAD
                "cut_beat_divisions": 24,
                "roll_beat_divisions": 12,
                "slide_beat_divisions": 3,
                "slide_pitch_threshold": 5,
                "tempo_warp_bpms": 10,
                "beat_velocity_increase": 16,
=======
                "cut_eight_fraction": 0.1,
                "roll_eight_fraction": 0.9,
                "slide_eight_fraction": 0.66,
                "slide_pitch_threshold": 6,
                "tempo_warp_bpms": 10,
                "beat_velocity_increase": -16,
>>>>>>> 0b40863c
                "midi_channel": midi_channel,
                "bpm": bpm,
                "transpose": transpose,
                "min_velocity": 0,
                "max_velocity": 127,
                "max_pitch_error": 2,
                "min_pitch_error": -2,
                "diatonic_errors": diatonic_errors,
                "max_microtiming_ms": 10,
                "use_old_tempo_warp": False,
                "old_tempo_warp": 0.1,
            },
            "approach_from_above": {},
            "approach_from_below": {},
        }

        if config_file is not None:
            with open(config_file, "r") as f:
                config_file = json.load(f)
            self._config = jsonmerge.merge(self._config, config_file)

        # generate all parameter settings and contours
        self._instantiate()

    def _instantiate(self):
        """
        Generate all parameter settings following the current configuration.
        """

        # set parameters
        if self._config["values"]["bpm"] is None:
            self._user_tempo = self._tune.tempo
        else:
            self._user_tempo = mido.bpm2tempo(self._config["values"]["bpm"])

        self._midi_channel = self._config["values"]["midi_channel"]
        self._transpose_semitones = self._config["values"]["transpose"]
        # table for pitch errors
        self._pitch_errors = defaultdict(int)

        # create contours
        self._contours = {}

        # velocity contour
        self._contours["velocity"] = cnt.IntensityContour()
        self._contours["velocity"].calculate(
            self._tune,
            weights=np.array(self._config["velocity"]["weights"]),
            random_weight=self._config["velocity"]["random"],
            savgol=self._config["velocity"]["savgol"],
            shift=self._config["velocity"]["shift"],
        )
        # tempo contour
        self._contours["tempo"] = cnt.IntensityContour()
        self._contours["tempo"].calculate(
            self._tune,
            weights=np.array(self._config["tempo"]["weights"]),
            random_weight=self._config["tempo"]["random"],
            savgol=self._config["tempo"]["savgol"],
            shift=self._config["tempo"]["shift"],
        )
        # ornament contour
        self._contours["ornament"] = cnt.IntensityContour()
        self._contours["ornament"].calculate(
            self._tune,
            weights=np.array(self._config["ornament"]["weights"]),
            random_weight=self._config["ornament"]["random"],
            savgol=self._config["ornament"]["savgol"],
            shift=self._config["ornament"]["shift"],
        )

        # message length contour
        self._contours["message length"] = cnt.MessageLengthContour()
        self._contours["message length"].calculate(self._tune)
        # pich difference
        self._contours["pitch difference"] = cnt.PitchDifferenceContour()
        self._contours["pitch difference"].calculate(self._tune)

        # object holding each contour's value in a given moment
        self._contour_values = {}
        # init the human contour
        self._contour_values["human"] = 0.5
        # init all contours
        for contour_name in self._contours:
            self._contour_values[contour_name] = 0.5

    def advance_contours(self) -> None:
        """
        Retrieve the next value of each contour and store it for future use.
        """

        # update all contours
        for contour_name in self._contours:
            self._contour_values[contour_name] = self._contours[contour_name].next()

        # add the human part
        if self._contour_values["human"] is not None:
            for contour_name in ["velocity", "tempo", "ornament"]:
                hi = self._config[contour_name]["human_impact"]
                self._contour_values[contour_name] *= 1 - hi
                self._contour_values[contour_name] += hi * self._contour_values["human"]

    def set_contour_value(self, contour_name: str, value: float) -> None:
        """
        Set the value of a given contour to a given value until the update.

        :param contour_name: the name of the contour.
        :param value: the value to set the contour to.

        :raise groover.UnknownContourError: if the contour name does not correspond to any of the Groover's contours.
        """
        if contour_name not in self._contour_values:
            raise UnknownContourError
        self._contour_values[contour_name] = value

    def perform(self, message: mido.Message) -> list[mido.Message]:
        """
        'Perform' a single note event by affecting its timing, pitch, velocity and adding ornaments.

        :param message: the midi message to perform.

        :return: the list of midi messages corresponding to the input message's performance.
        """

        # work on a deepcopy to avoid side effects
        new_message = copy.deepcopy(message)
        # change note duration
        new_message.time = self._duration_of(new_message.time)
        new_message.time -= self._offset

        # add microtiming
        ms = self._config["values"]["max_microtiming_ms"]
        new_message.time += random.randint(-ms, ms) / 1000
        new_message.time = max(0, new_message.time)

        self._offset = 0

        # change midi channel
        new_message.channel = self._midi_channel

        # if it's a note message
        if lu.is_note(new_message):
            # transpose note
            new_message.note += self._transpose_semitones

        # change note offs of errors
        if lu.is_note_off(new_message):
            key = new_message.note
            if key in self._pitch_errors:
                value = self._pitch_errors[key]
                new_message.note += value
                # reset error
                del self._pitch_errors[key]

        # check if note on event
        is_note_on = lu.is_note_on(new_message)
        if is_note_on:
            # advance the contours
            self.advance_contours()

        # change loudness
        if is_note_on:
            new_message.velocity = self._current_velocity

        notes = [new_message]

        # modify the note
        if is_note_on:
            # create ornaments
            if self.can_generate_ornament():
                # choose which ornament
                ornament_type = self.choose_ornament(new_message)

                # generate it
                if ornament_type is not None:
                    notes = self.generate_ornament(new_message, ornament_type)

        return notes

    @property
    def _slide_duration(self):
        """
        :return: the duration of a slide.
        """
        return self._eight_duration * self._config["values"]["slide_eight_fraction"]

    @property
    def _cut_duration(self):
        """
        :return: the duration of a cut note.
        """
        return self._eight_duration * self._config["values"]["cut_eight_fraction"]

    @property
    def _roll_duration(self):
        """
        :return: the duration of a single note in a roll.
        """

        return self._eight_duration * self._config["values"]["roll_eight_fraction"]

    @property
    def _eight_duration(self):
        """
        :return: the duration of a eight note in seconds at current tempo.
        """
        return 30 / mido.tempo2bpm(self._current_tempo)

    @property
    def tempo(self):
        """
        :return: the user-set tempo.
        """
        return self._user_tempo

    def approach_from_above(self, note_number: int, tune: tu.Tune) -> int:
        """
        Return the midi note number to approach the given note from above.
        If no special approach rule is specified in the configuration file, it will return the next note in the scale of the tune's key from the given note.

        :param note_number: the note to approach.
        :param tune: the reference tune.

        :return: the note used the approach the given note from above.
        """
        note_name = m21.pitch.Pitch(midi=note_number).nameWithOctave
        # use configuration
        if note_name in self._config["approach_from_above"]:
            pitch = m21.pitch.Pitch(self._config["approach_from_above"][note_name])
            return pitch.midi
        # use normal scale
        else:
            index = self._tune.semitones_from_tonic(note_number)
            return lu.above_approach_scale[index] + note_number

    def approach_from_below(self, note_number: int, tune: tu.Tune) -> int:
        """
        Return the midi note number to approach the given note from below.
        If no special approach rule is specified in the configuration file, it will return the previous note in the scale of the tune's key from the given note.

        :param note_number: the note to approach.
        :param tune: the reference tune.

        :return: the note used the approach the given note from below.
        """
        note_name = m21.pitch.Pitch(midi=note_number).nameWithOctave
        # use configuration
        if note_name in self._config["approach_from_below"]:
            pitch = m21.pitch.Pitch(self._config["approach_from_below"][note_name])
            return pitch.midi
        # use normal scale
        else:
            index = self._tune.semitones_from_tonic(note_number)
            return lu.below_approach_scale[index] + note_number

    def generate_ornament(
        self, message: mido.Message, ornament_type: str
    ) -> list[mido.Message]:
        """
        Generate the sequence of notes corresponding to the chosen ornament.

        :param message: the midi message to ornament.
        :param ornament_type: the type of ornament to generate.

        :return: the list of midi events corresponding to the chosen ornament.
        """

        ornaments = []
        message_length = self._duration_of(self._contour_values["message length"])
        if ornament_type == CUT:
            # generate a cut
            cut = copy.deepcopy(message)
            cut.note = self.approach_from_above(message.note, self._tune)
            cut.velocity = self._current_velocity
            duration = min(
                self._cut_duration,
                message_length / 3,
            )
            cut.time = 0

            # note on
            ornaments.append(cut)
            # note off
            ornaments.append(
                mido.Message(
                    "note_off",
                    channel=cut.channel,
                    note=cut.note,
                    time=duration,
                    velocity=0,
                )
            )

            ornaments.append(message)
            # update offset for next message to make it shorter
            self._offset = duration

        elif ornament_type == ROLL:
<<<<<<< HEAD
            message_length = min(
                self._roll_duration,
                message_length / 4,
=======
            original_length = self._roll_duration
            cut_length = self._eight_duration - self._roll_duration

            # first note
            original_0 = copy.deepcopy(message)
            original_0.time = 0
            original_0.velocity = self._current_velocity
            or_0_off = mido.Message(
                "note_off",
                note=message.note,
                channel=message.channel,
                time=original_length,
                velocity=0,
>>>>>>> 0b40863c
            )

            # calculate cut
            upper_pitch = self.approach_from_above(message.note, self._tune)
            upper = mido.Message(
                "note_on",
                note=upper_pitch,
                channel=message.channel,
                time=0,
                velocity=self._current_velocity,
            )
            upper_off = mido.Message(
                "note_off",
                note=upper_pitch,
                channel=message.channel,
                time=cut_length,
                velocity=0,
            )

            # change original note
            original_1 = copy.deepcopy(message)
            original_1.time = 0
            original_1.velocity = self._current_velocity
            or_1_off = mido.Message(
                "note_off",
                note=message.note,
                channel=message.channel,
                time=original_length,
                velocity=0,
            )

            # calculate cut
            lower_pitch = self.approach_from_below(message.note, self._tune)
            lower = mido.Message(
                "note_on",
                note=lower_pitch,
                channel=message.channel,
                time=0,
                velocity=self._current_velocity,
            )
            lower_off = mido.Message(
                "note_off",
                note=lower_pitch,
                channel=message.channel,
                time=cut_length,
                velocity=0,
            )

            # append note on and off events
            ornaments.append(original_0)
            ornaments.append(or_0_off)

            ornaments.append(upper)
            ornaments.append(upper_off)

            ornaments.append(original_1)
            ornaments.append(or_1_off)

            ornaments.append(lower)
            ornaments.append(lower_off)

            message.time = 0
            ornaments.append(message)

            self._offset = 2 * self._eight_duration

        elif ornament_type == SLIDE:
            # append original note
            original = copy.deepcopy(message)
            original.time = 0
            original.velocity = self._current_velocity
            ornaments.append(original)

            # calculate pitch bend
            diff = self.approach_from_below(message.note, self._tune) - message.note
            bend = max(min(4096.0 * diff, 8191), -8192)

            # calculate duration
            resolution = self._config["values"]["bend_resolution"]
            slide_time = message_length / 4
            self._offset = slide_time
            duration = slide_time / resolution

            # append messages
            for i in range(resolution, -1, -1):
                p = i / resolution
                p **= random.uniform(0.25, 0.5)
                p *= bend
                p = int(p)
                ornaments.append(
                    mido.Message(
                        "pitchwheel", channel=message.channel, pitch=p, time=duration
                    )
                )
            ornaments.append(
                mido.Message("pitchwheel", channel=message.channel, pitch=0, time=0)
            )
        elif ornament_type == DROP:
            pass
        elif ornament_type == ERROR:
            max_limit = self._config["values"]["max_pitch_error"]
            min_limit = self._config["values"]["min_pitch_error"]
            # generate error
            value = random.randint(min_limit, max_limit)

            # correct if diatonic errors are required
            if self._config["values"]["diatonic_errors"]:
                new_note = message.note + value

                # get note position in scale
                note_index = self._tune.semitones_from_tonic(new_note)

                # if quantization needed
                if lu.needs_pitch_quantization[note_index]:
                    # check both quantizing up and down
                    opt = {
                        abs(value - 1): -1,
                        abs(value + 1): 1,
                    }
                    # if one option leaves the note unchanged, use the other
                    if min(opt) == 0:
                        value += opt[max(opt)]
                    else:
                        value -= opt[min(opt)]

            # record error for that note for later note off event
            self._pitch_errors[message.note] = value
            # create the new message
            new_message = copy.deepcopy(message)
            new_message.note += value
            ornaments.append(new_message)

        return ornaments

    def choose_ornament(self, message: mido.Message) -> str:
        """
        Evaluate the ornament specific rules and chooose how the note will be ornamented.

        :param message: the midi message to ornament.

        :return: the chosen ornament type.
        """
        options = []

        is_beat = self._tune.is_on_a_beat()
        message_length = self._duration_of(self._contour_values["message length"])

        # TODO
        if is_beat and random.uniform(0, 1) < self._config["probabilities"]["cut"]:
            options.append(CUT)

        if (
            random.uniform(0, 1) < self._config["probabilities"]["roll"]
            # value of a dotted quarter
            and message_length - 3 * self._eight_duration > -0.01
        ):
            options.append(ROLL)

        if (
            (is_beat and message_length > self._slide_duration)
            or self._contour_values["pitch difference"]
            >= self._config["values"]["slide_pitch_threshold"]
        ) and random.uniform(0, 1) < self._config["probabilities"]["slide"]:
            options.append(SLIDE)

        if not is_beat and random.uniform(0, 1) < self._config["probabilities"]["drop"]:
            options.append(DROP)

        if random.uniform(0, 1) < self._config["probabilities"]["error"]:
            options.append(ERROR)

        if len(options) == 0:
            return None
        return random.choice(options)

    def can_generate_ornament(self) -> bool:
        """
        :return: whether or not to generate an ornament given the current ornament contour.
        """
        prob = self._contour_values["ornament"]
        return random.choices([True, False], weights=[prob, 1 - prob], k=1)[0]

    def _duration_of(self, time: float) -> float:
        """
        Calculate the duration in seconds in the current tempo of the input duration, given in tune tempo.

        :param time: the input time value in seconds, given the original tempo.

        :return: the new duration of the input time value in seconds.
        """
        tempo_ratio = self._current_tempo / self._tune.tempo
        return tempo_ratio * time

    def reset(self) -> None:
        """
        Reset all contours so that the next call to `next()` will yield the first value of each contour.
        """
        for contour_name in self._contours:
            self._contours[contour_name].reset()

    @property
    def _current_tempo(self) -> int:
        """
        :return: the current tempo given the value of the tempo contour. If the option `use_old_tempo_warp` is set to `True` the contour affects tempo in terms of percentage of the original one (e.g. 20% faster); otherwise in terms of a fixed amount of bpms (e.g. 10 bpms faster).
        """
        # (old) version 1
        # warp as a percentage of current tempo
        if self._config["values"]["use_old_tempo_warp"]:
            tempo_warp = self._config["values"]["old_tempo_warp"]
            value = int(
                2
                * tempo_warp
                * self._user_tempo
                * (self._contour_values["tempo"] - 0.5)
            )
            return int(self._user_tempo + value)

        # version 2
        # warp as a fixed maximum amount of bpm
        else:
            bpm = mido.tempo2bpm(self._user_tempo)
            value = (
                2
                * self._config["values"]["tempo_warp_bpms"]
                * (self._contour_values["tempo"] - 0.5)
            )

            return mido.bpm2tempo(int(bpm + value))

    @property
    def _current_velocity(self) -> int:
        """
        :return: the current velocity given the value of the velocity contour.
        """
        max_velocity = self._config["values"]["max_velocity"]
        min_velocity = self._config["values"]["min_velocity"]
        velocity_range = max_velocity - min_velocity
        value = int(self._contour_values["velocity"] * velocity_range)
        if self._tune.is_on_a_beat():
            value += self._config["values"]["beat_velocity_increase"]

        # clamp velocity
        value = max(min(value, max_velocity), min_velocity)
        return value<|MERGE_RESOLUTION|>--- conflicted
+++ resolved
@@ -91,21 +91,12 @@
             },
             "values": {
                 "bend_resolution": 32,
-<<<<<<< HEAD
-                "cut_beat_divisions": 24,
-                "roll_beat_divisions": 12,
-                "slide_beat_divisions": 3,
-                "slide_pitch_threshold": 5,
-                "tempo_warp_bpms": 10,
-                "beat_velocity_increase": 16,
-=======
                 "cut_eight_fraction": 0.1,
                 "roll_eight_fraction": 0.9,
                 "slide_eight_fraction": 0.66,
                 "slide_pitch_threshold": 6,
                 "tempo_warp_bpms": 10,
                 "beat_velocity_increase": -16,
->>>>>>> 0b40863c
                 "midi_channel": midi_channel,
                 "bpm": bpm,
                 "transpose": transpose,
@@ -404,11 +395,6 @@
             self._offset = duration
 
         elif ornament_type == ROLL:
-<<<<<<< HEAD
-            message_length = min(
-                self._roll_duration,
-                message_length / 4,
-=======
             original_length = self._roll_duration
             cut_length = self._eight_duration - self._roll_duration
 
@@ -422,7 +408,6 @@
                 channel=message.channel,
                 time=original_length,
                 velocity=0,
->>>>>>> 0b40863c
             )
 
             # calculate cut
